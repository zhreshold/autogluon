--- conflicted
+++ resolved
@@ -17,16 +17,6 @@
 
 submodule = 'extra'
 requirements = [
-<<<<<<< HEAD
-    'numpy==1.19.5',
-    'gluoncv>=0.9.4,<0.11.0',
-    'scipy==1.5.4',
-    'graphviz<0.9.0,>=0.8.1',
-    'bokeh',
-    'pandas>=1.0.0,<2.0',
-    'scikit-learn>=0.22.0,<0.24',
-    f'autogluon.core=={version}'
-=======
     # version ranges added in ag.get_dependency_version_ranges()
     'numpy',
     'scipy',
@@ -37,7 +27,6 @@
 
     'bokeh',  # TODO: Remove bokeh, it should be purely optional and specific to core, not extra
     f'autogluon.core=={version}',
->>>>>>> b45322f4
 ]
 
 test_requirements = [
